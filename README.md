--- conflicted
+++ resolved
@@ -16,7 +16,7 @@
 The first step is to install it in your project with
 
 ```sh
-npm install remix-i18next i18next react-i18next i18next-browser-languagedetector 
+npm install remix-i18next i18next react-i18next i18next-browser-languagedetector
 ```
 
 You will need to configure an i18next backend and language detector, in that case you can install them too, for the rest of the setup guide we'll use the http and fs backends.
@@ -24,6 +24,7 @@
 ```sh
 npm install i18next-http-backend i18next-fs-backend
 ```
+
 ### Configuration
 
 First let's create some translation files
@@ -238,37 +239,14 @@
 Now, in your `app/root.tsx` or `app/root.jsx` file create a loader if you don't have one with the following code.
 
 ```tsx
-<<<<<<< HEAD
-=======
-import type { LoaderArgs } from "@remix-run/node";
-import { json } from "@remix-run/node";
-import {
-  Links,
-  LiveReload,
-  Meta,
-  Scripts,
-  ScrollRestoration,
-  useLoaderData,
-  Outlet,
-} from "@remix-run/react";
->>>>>>> 439127ce
 import { useChangeLanguage } from "remix-i18next";
 import { useTranslation } from "react-i18next";
 import i18next from "~/i18next.server";
 
-<<<<<<< HEAD
-type LoaderData = { locale: string };
-
 export async function loader({ request }: LoaderArgs) {
   let locale = await i18next.getLocale(request);
-  return json<LoaderData>({ locale });
-}
-=======
-export let loader = async ({ request }: LoaderArgs) => {
-  let locale = await i18next.getLocale(request);
   return json({ locale });
-};
->>>>>>> 439127ce
+}
 
 export let handle = {
   // In the handle export, we can add a i18n key with namespaces our route
@@ -369,11 +347,7 @@
 If you need to get translated texts inside a loader or action function, for example to translate the page title used later in a MetaFunction, you can use the `i18n.getFixedT` method to get a `t` function.
 
 ```ts
-<<<<<<< HEAD
 export async function loader({ request }: LoaderArgs) {
-=======
-export let loader = async ({ request }: LoaderArgs) => {
->>>>>>> 439127ce
   let t = await i18n.getFixedT(request);
   let title = t("My page title");
   return json({ title });
